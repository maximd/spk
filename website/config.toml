--- conflicted
+++ resolved
@@ -11,12 +11,10 @@
 [outputs]
 home = [ "HTML", "RSS", "JSON"]
 
-<<<<<<< HEAD
 [markup.goldmark.renderer]
 unsafe = true # for raw html
-=======
+
 [module]
 [[module.mounts]]
 source = 'static'
-target = 'assets/static'
->>>>>>> 86d09ba4
+target = 'assets/static'