// Copyright (c) 2021 Sony Pictures Imageworks, et al.
// SPDX-License-Identifier: Apache-2.0
// https://github.com/imageworks/spk
use chrono::offset::Local;
use serde::{Deserialize, Serialize};
use std::collections::BTreeMap;
use whoami::username;

#[cfg(test)]
#[path = "./meta_test.rs"]
mod meta_test;

#[derive(Clone, Debug, Deserialize, Eq, Hash, Ord, PartialEq, PartialOrd, Serialize)]
pub struct Meta {
    #[serde(skip_serializing_if = "Option::is_none")]
    pub description: Option<String>,
    #[serde(skip_serializing_if = "Option::is_none")]
    pub homepage: Option<String>,
    #[serde(
        default = "Meta::default_license",
        skip_serializing_if = "String::is_empty"
    )]
    pub license: String,
    #[serde(default, skip_serializing_if = "BTreeMap::is_empty")]
    pub labels: BTreeMap<String, String>,
    #[serde(default, skip_serializing_if = "Vec::is_empty")]
    pub modified_stack: Vec<ModifiedMetaData>,
}

impl Default for Meta {
    fn default() -> Self {
        Meta {
            description: None,
            homepage: None,
            license: Self::default_license(),
            labels: Default::default(),
            modified_stack: Vec::new(),
        }
    }
}

impl Meta {
    pub fn is_default(&self) -> bool {
        self == &Self::default()
    }
    fn default_license() -> String {
        "Unlicensed".into()
    }

    pub fn new_modified_meta_data() -> ModifiedMetaData {
        ModifiedMetaData::default()
    }

    pub fn update_modified_time(&mut self, action: &str, comment: String) {
        let timestamp = Local::now().timestamp();
        let data = ModifiedMetaData {
            author: username(),
            action: action.to_owned(),
            comment,
            timestamp,
        };
<<<<<<< HEAD
        self.modified_stack.push(data)
=======

        match self.modified_stack.is_empty() {
            true => self.modified_stack = vec![data],
            false => self.modified_stack.push(data),
        }
>>>>>>> a12d5a18
    }

    pub fn get_recent_modified_time(&mut self) -> ModifiedMetaData {
        let mut recent_modified_time: i64 = 0;
        let mut result: ModifiedMetaData = ModifiedMetaData::default();

        for data in &self.modified_stack {
            if data.timestamp > recent_modified_time {
                recent_modified_time = data.timestamp;
                result = data.to_owned();
            };
        }

        result
    }
}

#[derive(Clone, Debug, Deserialize, Eq, Hash, Ord, PartialEq, PartialOrd, Serialize)]
pub struct ModifiedMetaData {
    #[serde(skip_serializing_if = "String::is_empty")]
    pub author: String,
    #[serde(skip_serializing_if = "String::is_empty")]
    pub comment: String,
    #[serde(skip_serializing_if = "String::is_empty")]
    pub action: String,
    pub timestamp: i64,
}

impl Default for ModifiedMetaData {
    fn default() -> Self {
        ModifiedMetaData {
            author: username(),
            action: String::default(),
            comment: String::default(),
            timestamp: i64::default(),
        }
    }
}<|MERGE_RESOLUTION|>--- conflicted
+++ resolved
@@ -59,15 +59,11 @@
             comment,
             timestamp,
         };
-<<<<<<< HEAD
-        self.modified_stack.push(data)
-=======
 
         match self.modified_stack.is_empty() {
             true => self.modified_stack = vec![data],
             false => self.modified_stack.push(data),
         }
->>>>>>> a12d5a18
     }
 
     pub fn get_recent_modified_time(&mut self) -> ModifiedMetaData {
