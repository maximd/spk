// Copyright (c) 2022 Sony Pictures Imageworks, et al.
// SPDX-License-Identifier: Apache-2.0
// https://github.com/imageworks/spk

use std::sync::Arc;

use anyhow::{Context, Result};
use clap::Args;
<<<<<<< HEAD
=======
use spk::io::Format;
>>>>>>> f88ae754
use chrono;

use super::{flags, CommandArgs, Run};

#[derive(Clone)]
pub enum PackageSpecifier {
    Plain(String),
    WithSourceIdent((String, spk::api::RangeIdent)),
}

impl PackageSpecifier {
    // Return the package spec or filename string.
    fn get_specifier(&self) -> &String {
        match self {
            PackageSpecifier::Plain(s) => s,
            PackageSpecifier::WithSourceIdent((s, _)) => s,
        }
    }
}

impl std::str::FromStr for PackageSpecifier {
    type Err = clap::Error;

    fn from_str(s: &str) -> Result<Self, Self::Err> {
        // On the command line, only `Plain` is possible.
        Ok(PackageSpecifier::Plain(s.to_owned()))
    }
}

/// Build a binary package from a spec file or source package.
#[derive(Args)]
#[clap(visible_aliases = &["mkbinary", "mkbin", "mkb"])]
pub struct MakeBinary {
    #[clap(flatten)]
    pub repos: flags::Repositories,
    #[clap(flatten)]
    pub options: flags::Options,
    #[clap(flatten)]
    pub runtime: flags::Runtime,

    #[clap(short, long, global = true, parse(from_occurrences))]
    pub verbose: u32,

    /// Build from the current directory, instead of a source package)
    #[clap(long)]
    pub here: bool,

    /// Setup the build, but instead of running the build script start an interactive shell
    #[clap(long, short)]
    pub interactive: bool,

    /// Build the first variant of this package, and then immediately enter a shell environment with it
    #[clap(long, short)]
    pub env: bool,

    /// The packages or yaml spec files to build
    #[clap(name = "PKG|SPEC_FILE")]
    pub packages: Vec<PackageSpecifier>,

    /// Build only the specified variant, by index, if defined
    #[clap(long)]
    pub variant: Option<usize>,

    #[clap(flatten)]
    pub formatter_settings: flags::DecisionFormatterSettings,
}

impl CommandArgs for MakeBinary {
    // The important positional args for a make-binary are the packages
    fn get_positional_args(&self) -> Vec<String> {
        self.packages
            .iter()
            .map(|ps| ps.get_specifier())
            .cloned()
            .collect()
    }
}

#[async_trait::async_trait]
impl Run for MakeBinary {
    async fn run(&mut self) -> Result<i32> {
        let options = self.options.get_options()?;
        #[rustfmt::skip]
        let (_runtime, repos) = tokio::try_join!(
            self.runtime.ensure_active_runtime(),
            async { self.repos.get_repos_for_non_destructive_operation().await }
        )?;
        let repos = repos
            .into_iter()
            .map(|(_, r)| Arc::new(r))
            .collect::<Vec<_>>();

        let mut packages: Vec<_> = self.packages.iter().cloned().map(Some).collect();
        if packages.is_empty() {
            packages.push(None)
        }

        for package in packages {
            let spec = match flags::find_package_spec(
                &package.as_ref().map(|p| p.get_specifier().to_owned()),
            )? {
                flags::FindPackageSpecResult::NotFound(name) => {
                    // TODO:: load from given repos
                    Arc::new(spk::api::read_spec_file(name)?)
                }

                res => {
                    let (_, mut spec) = res.must_be_found();
                    Arc::make_mut(&mut spec).meta.creation_timestamp = chrono::offset::Local::now().timestamp();
                    tracing::info!("saving spec file {}", spk::io::format_ident(&spec.pkg));
                    spk::save_spec(&spec).await?;
                    spec
                }
            };

            tracing::info!("building binary package {}", spec.pkg.format_ident());
            let mut built = std::collections::HashSet::new();

            let variants_to_build = match self.variant {
                Some(index) if index < spec.build.variants.len() => {
                    spec.build.variants.iter().skip(index).take(1)
                }
                Some(index) => {
                    anyhow::bail!(
                        "--variant {index} is out of range; {} variant(s) found in {}",
                        spec.build.variants.len(),
                        spec.pkg.format_ident(),
                    );
                }
                None => spec.build.variants.iter().skip(0).take(usize::MAX),
            };

            for variant in variants_to_build {
                let mut opts = if !self.options.no_host {
                    spk::api::host_options()?
                } else {
                    spk::api::OptionMap::default()
                };

                opts.extend(variant.clone());
                opts.extend(options.clone());
                let digest = opts.digest_str();
                if !built.insert(digest) {
                    continue;
                }

                tracing::info!("building variant {}", spk::io::format_options(&opts));

                // Always show the solution packages for the solves
                let mut fmt_builder = self.formatter_settings.get_formatter_builder(self.verbose);
                let src_formatter = fmt_builder
                    .with_solution(true)
                    .with_header("Src Resolver ")
                    .build();
                let build_formatter = fmt_builder
                    .with_solution(true)
                    .with_header("Build Resolver ")
                    .build();

                let mut builder = spk::build::BinaryPackageBuilder::from_spec((*spec).clone());
                builder
                    .with_options(opts.clone())
                    .with_repositories(repos.iter().cloned())
                    .set_interactive(self.interactive)
                    .with_source_resolver(&src_formatter)
                    .with_build_resolver(&build_formatter);

                if self.here {
                    let here =
                        std::env::current_dir().context("Failed to get current directory")?;
                    builder.with_source(spk::build::BuildSource::LocalPath(here));
                } else if let Some(PackageSpecifier::WithSourceIdent((_, ref ident))) = package {
                    // Use the source package `Ident` if the caller supplied one.
                    builder.with_source(spk::build::BuildSource::SourcePackage(ident.clone()));
                }
                let out = match builder.build().await {
                    Err(err @ spk::Error::Solve(_))
                    | Err(err @ spk::Error::PackageNotFoundError(_)) => {
                        tracing::error!("variant failed {}", spk::io::format_options(&opts));
                        return Err(err.into());
                    }
                    Ok(out) => out,
                    Err(err) => return Err(err.into()),
                };
                tracing::info!("created {}", out.pkg.format_ident());

                if self.env {
                    let request = spk::api::PkgRequest::from_ident(
                        out.pkg,
                        spk::api::RequestedBy::CommandLine,
                    );
                    let mut cmd = std::process::Command::new(crate::env::spk_exe());
                    cmd.args(&["env", "--enable-repo", "local"])
                        .arg(request.pkg.to_string());
                    tracing::info!("entering environment with new package...");
                    tracing::debug!("{:?}", cmd);
                    let status = cmd.status()?;
                    return Ok(status.code().unwrap_or(1));
                }
            }
        }
        Ok(0)
    }
}<|MERGE_RESOLUTION|>--- conflicted
+++ resolved
@@ -6,10 +6,7 @@
 
 use anyhow::{Context, Result};
 use clap::Args;
-<<<<<<< HEAD
-=======
 use spk::io::Format;
->>>>>>> f88ae754
 use chrono;
 
 use super::{flags, CommandArgs, Run};
@@ -119,7 +116,7 @@
                 res => {
                     let (_, mut spec) = res.must_be_found();
                     Arc::make_mut(&mut spec).meta.creation_timestamp = chrono::offset::Local::now().timestamp();
-                    tracing::info!("saving spec file {}", spk::io::format_ident(&spec.pkg));
+                    tracing::info!("saving spec file {}", format_ident(&spec.pkg));
                     spk::save_spec(&spec).await?;
                     spec
                 }
