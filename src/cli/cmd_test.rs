--- conflicted
+++ resolved
@@ -6,11 +6,8 @@
 
 use anyhow::Result;
 use clap::Args;
-<<<<<<< HEAD
+use spk::io::Format;
 use spk::prelude::*;
-=======
-use spk::io::Format;
->>>>>>> cb4d5785
 
 use super::{flags, CommandArgs, Run};
 
@@ -110,22 +107,17 @@
                 let mut tested = std::collections::HashSet::new();
 
                 let variants_to_test = match self.variant {
-<<<<<<< HEAD
-                    Some(index) => recipe.default_variants().iter().skip(index).take(1),
-                    None => recipe.default_variants().iter().skip(0).take(usize::MAX),
-=======
-                    Some(index) if index < spec.build.variants.len() => {
-                        spec.build.variants.iter().skip(index).take(1)
+                    Some(index) if index < recipe.default_variants().len() => {
+                        recipe.default_variants().iter().skip(index).take(1)
                     }
                     Some(index) => {
                         anyhow::bail!(
                             "--variant {index} is out of range; {} variant(s) found in {}",
-                            spec.build.variants.len(),
-                            spec.pkg.format_ident(),
+                            recipe.default_variants().len(),
+                            recipe.ident().format_ident(),
                         );
                     }
-                    None => spec.build.variants.iter().skip(0).take(usize::MAX),
->>>>>>> cb4d5785
+                    None => recipe.default_variants().iter().skip(0).take(usize::MAX),
                 };
 
                 for variant in variants_to_test {
