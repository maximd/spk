--- conflicted
+++ resolved
@@ -69,11 +69,7 @@
         .collect();
 
     for diff in diffs.iter() {
-<<<<<<< HEAD
-        println!("{}, {:?}", diff, diff.mode);
-=======
-        println!("{diff}, {:?}", diff.entries);
->>>>>>> 8bfd2408
+        println!("{diff}, {:?}", diff.mode);
     }
     assert!(diffs.is_empty(), "Should read out the way it went in");
 }