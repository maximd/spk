[package]
authors = ["Ryan Bottriell <rbottriell@imageworks.com>"]
default-run = "spfs"
edition = "2021"
name = "spfs"
version = "0.33.0"

[lib]
name = "spfs"
path = "src/lib.rs"

[[bin]]
name = "spfs"
path = "src/cli/bin.rs"
[[bin]]
name = "spfs-run"
# use a separate module so cmd_run can also be importable from cmd_shell
path = "src/cli/cmd_run_main.rs"
[[bin]]
name = "spfs-shell"
path = "src/cli/cmd_shell.rs"
[[bin]]
name = "spfs-enter"
path = "src/cli/cmd_enter.rs"
[[bin]]
name = "spfs-join"
path = "src/cli/cmd_join.rs"
[[bin]]
name = "spfs-pull"
path = "src/cli/cmd_pull.rs"
[[bin]]
name = "spfs-push"
path = "src/cli/cmd_push.rs"
[[bin]]
name = "spfs-render"
path = "src/cli/cmd_render.rs"
[[bin]]
name = "spfs-monitor"
path = "src/cli/cmd_monitor.rs"
[[bin]]
name = "spfs-server"
path = "src/cli/cmd_server.rs"
required-features = ["server"]

[features]
default = ["server"]
sentry = ["dep:sentry"]
server = [
    "tokio/signal",
    "tokio-stream/net",
    "hyper/server",
    "tokio-util/codec",
    "tokio-util/io",
    "tokio-util/io-util",
]

[dependencies]
async-trait = "0.1.52"
async-recursion = "1.0"
caps = "0.5.3"
<<<<<<< HEAD
chrono = { version = "0.4.19", features = ["serde"] }
clap = { version = "3.1.6", features = ["derive", "env"] }
cnproc = { git = "https://github.com/rydrman/cnproc-rs", branch = "act-like-iterator" }
=======
chrono = "0.4.19"
clap = { version = "3.1.6", features = ["derive"] }
close-err = "1.0"
>>>>>>> db1d8d1a
colored = "2.0.0"
config = "0.12.0"
data-encoding = "2.3.0"
expanduser = "1.2.1"
faccess = "0.2.3"
futures = "0.3.9"
gitignore = "1.0.7"
glob = "0.3.0"
hyper = { version = "0.14.16", features = ["client"] }
indicatif = "0.16.2"
itertools = "0.9.0"
lazy_static = "1.4.0"
libc = "0.2.80"
nix = "0.19.0"
palaver = "0.2.8"
prost = "0.9.0"
rand = "0.7.3"
relative-path = "1.3.2"
reqwest = { version = "0.11.7", features = ["stream"] }
ring = "0.16.15"
semver = "0.11.0"
sentry = { version = "0.21.0", optional = true }
serde = { version = "1.0.117", features = ["derive"] }
serde_derive = "1.0.118"
serde_json = "1.0.57"
serde_qs = "0.9.1"
strum = "0.21"
strum_macros = "0.21"
tar = "0.4.30"
tempdir = "0.3.7"
tempfile = "3.3"
tokio = { version = "1.15", features = [
    "fs",
    "io-util",
    "io-std",
    "rt",
    "rt-multi-thread",
    "macros",
    "sync",
    "process",
] }
tokio-stream = { version = "0.1", features = ["net"], optional = true }
tokio-util = { version = "0.6", features = ["compat"] }
tonic = "0.6.1"
tracing = "0.1.22"
tracing-subscriber = "0.2.15"
url = { version = "2.2.0", features = ["serde"] }
uuid = { version = "0.8.1", features = ["v4"] }
walkdir = "2.3.1"
whoami = "0.9.0"
thiserror = "1.0"

[build-dependencies]
tonic-build = "0.6.0"

[dev-dependencies]
criterion = { version = "0.3", features = ["async_tokio", "html_reports"] }
rstest = { version = "0.12", default_features = false }
serial_test = "0.5.1"

[[bench]]
name = "spfs_bench"
harness = false<|MERGE_RESOLUTION|>--- conflicted
+++ resolved
@@ -58,15 +58,10 @@
 async-trait = "0.1.52"
 async-recursion = "1.0"
 caps = "0.5.3"
-<<<<<<< HEAD
 chrono = { version = "0.4.19", features = ["serde"] }
 clap = { version = "3.1.6", features = ["derive", "env"] }
+close-err = "1.0"
 cnproc = { git = "https://github.com/rydrman/cnproc-rs", branch = "act-like-iterator" }
-=======
-chrono = "0.4.19"
-clap = { version = "3.1.6", features = ["derive"] }
-close-err = "1.0"
->>>>>>> db1d8d1a
 colored = "2.0.0"
 config = "0.12.0"
 data-encoding = "2.3.0"
